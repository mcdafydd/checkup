package tcp

import (
	"crypto/tls"
	"crypto/x509"
	"encoding/json"
	"errors"
	"fmt"
	"io/ioutil"
	"net"
	"time"

	"github.com/sourcegraph/checkup/types"
)

var (
	errReadingRootCert = errors.New("error reading root certificate")
	errParsingRootCert = errors.New("error parsing root certificate")
)

// Type should match the package name
const Type = "tcp"

// Checker implements a Checker for TCP endpoints.
type Checker struct {
	// Name is the name of the endpoint.
	Name string `json:"endpoint_name"`

	// URL is the URL of the endpoint.
	URL string `json:"endpoint_url"`

	// TLSEnabled controls whether to enable TLS or not.
	// If set, TLS is enabled.
	TLSEnabled bool `json:"tls,omitempty"`

	// TLSSkipVerify controls whether to skip server TLS
	// certificate validation or not.
	TLSSkipVerify bool `json:"tls_skip_verify,omitempty"`

	// TLSCAFile is the Certificate Authority used
	// to validate the server TLS certificate.
	TLSCAFile string `json:"tls_ca_file,omitempty"`

	// Timeout is the maximum time to wait for a
	// TCP connection to be established.
	Timeout time.Duration `json:"timeout,omitempty"`

	// ThresholdRTT is the maximum round trip time to
	// allow for a healthy endpoint. If non-zero and a
	// request takes longer than ThresholdRTT, the
	// endpoint will be considered unhealthy. Note that
	// this duration includes any in-between network
	// latency.
	ThresholdRTT time.Duration `json:"threshold_rtt,omitempty"`

	// Attempts is how many requests the client will
	// make to the endpoint in a single check.
	Attempts int `json:"attempts,omitempty"`
}

// Check performs checks using c according to its configuration.
// An error is only returned if there is a configuration error.
func (c Checker) Check() (types.Result, error) {
	if c.Attempts < 1 {
		c.Attempts = 1
	}

	result := types.NewResult()
	result.Title = c.Name
	result.Endpoint = c.URL
	result.Times = c.doChecks()

	return c.conclude(result), nil
}

// New creates a new Checker instance based on json config
func New(config json.RawMessage) (Checker, error) {
	var checker Checker
	err := json.Unmarshal(config, &checker)
	return checker, err
}

// Type returns the checker package name
func (Checker) Type() string {
	return Type
}

// doChecks executes and returns each attempt.
func (c Checker) doChecks() types.Attempts {
	var err error
	var conn net.Conn

	timeout := c.Timeout
	if timeout == 0 {
		timeout = time.Second
	}

	dialer := func() (net.Conn, error) {
		return net.DialTimeout("tcp", c.URL, timeout)
	}
	if c.TLSEnabled {
		dialer = func() (net.Conn, error) {
			// Dialer with timeout
			dialer := &net.Dialer{
				Timeout: timeout,
			}

			// TLS config based on configuration
			var tlsConfig tls.Config
			tlsConfig.InsecureSkipVerify = c.TLSSkipVerify
			if c.TLSCAFile != "" {
				rootPEM, err := ioutil.ReadFile(c.TLSCAFile)
				if err != nil || rootPEM == nil {
					return nil, errReadingRootCert
				}
<<<<<<< HEAD
				pool, _ := x509.SystemCertPool()
				if pool == nil {
					pool = x509.NewCertPool()
				}
				ok := pool.AppendCertsFromPEM([]byte(rootPEM))
=======
				pool := x509.NewCertPool()
				ok := pool.AppendCertsFromPEM(rootPEM)
>>>>>>> 486a2bc1
				if !ok {
					return nil, errParsingRootCert
				}
				tlsConfig.RootCAs = pool
			}
			return tls.DialWithDialer(dialer, "tcp", c.URL, &tlsConfig)
		}
	}

	checks := make(types.Attempts, c.Attempts)
	for i := 0; i < c.Attempts; i++ {
		start := time.Now()

		if conn, err = dialer(); err == nil {
			conn.Close()
		}

		checks[i].RTT = time.Since(start)
		if err != nil {
			checks[i].Error = err.Error()
			continue
		}
	}
	return checks
}

// conclude takes the data in result from the attempts and
// computes remaining values needed to fill out the result.
// It detects degraded (high-latency) responses and makes
// the conclusion about the result's status.
func (c Checker) conclude(result types.Result) types.Result {
	result.ThresholdRTT = c.ThresholdRTT

	// Check errors (down)
	for i := range result.Times {
		if result.Times[i].Error != "" {
			result.Down = true
			return result
		}
	}

	// Check round trip time (degraded)
	if c.ThresholdRTT > 0 {
		stats := result.ComputeStats()
		if stats.Median > c.ThresholdRTT {
			result.Notice = fmt.Sprintf("median round trip time exceeded threshold (%s)", c.ThresholdRTT)
			result.Degraded = true
			return result
		}
	}

	result.Healthy = true
	return result
}<|MERGE_RESOLUTION|>--- conflicted
+++ resolved
@@ -113,16 +113,11 @@
 				if err != nil || rootPEM == nil {
 					return nil, errReadingRootCert
 				}
-<<<<<<< HEAD
 				pool, _ := x509.SystemCertPool()
 				if pool == nil {
 					pool = x509.NewCertPool()
 				}
 				ok := pool.AppendCertsFromPEM([]byte(rootPEM))
-=======
-				pool := x509.NewCertPool()
-				ok := pool.AppendCertsFromPEM(rootPEM)
->>>>>>> 486a2bc1
 				if !ok {
 					return nil, errParsingRootCert
 				}
